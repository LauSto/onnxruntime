--- conflicted
+++ resolved
@@ -120,9 +120,8 @@
   // See onnxruntime_c_api.h for detailed documentation.
   Status AddInitializer(_In_z_ const char* name, _In_ const OrtValue* val) noexcept;
 
-<<<<<<< HEAD
   OrtThreadPoolBase* thread_pool = nullptr;
-=======
+
   // custom function callback to create a thread
   OrtCustomCreateThreadFn custom_create_thread_fn = nullptr;
 
@@ -131,7 +130,6 @@
 
   // custom function callback to join a thread
   OrtCustomJoinThreadFn custom_join_thread_fn = nullptr;
->>>>>>> 3f5c1e1c
 };
 
 }  // namespace onnxruntime