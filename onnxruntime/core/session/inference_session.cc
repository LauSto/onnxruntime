// Copyright (c) Microsoft Corporation. All rights reserved.
// Licensed under the MIT License.

#include "core/graph/onnx_protobuf.h"
#include "core/session/inference_session.h"

#include <memory>
#include <sstream>
#include <unordered_set>
#include <list>
#include <string>
#include <thread>

#include "core/common/logging/logging.h"
#include "core/platform/threadpool.h"
#include "core/graph/graph_viewer.h"
#include "core/graph/graph_utils.h"
#include "core/graph/model.h"
#include "core/framework/allocatormgr.h"
#include "core/framework/customregistry.h"
#include "core/session/environment.h"
#include "core/framework/error_code_helper.h"
#include "core/framework/execution_frame.h"
#include "core/framework/feeds_fetches_manager.h"
#include "core/framework/graph_partitioner.h"
#include "core/framework/kernel_def_builder.h"
#include "core/framework/kernel_registry.h"
#include "core/framework/ort_value_pattern_planner.h"
#include "core/framework/mldata_type_utils.h"
#include "core/framework/op_kernel_context_internal.h"
#include "core/framework/session_state_initializer.h"
#include "core/framework/TensorSeq.h"
#include "core/framework/tensorprotoutils.h"
#include "core/framework/tensor_type_and_shape.h"
#include "core/framework/utils.h"
#include "core/optimizer/transformer_memcpy.h"
#include "core/optimizer/graph_transformer.h"
#include "core/optimizer/insert_cast_transformer.h"
#include "core/providers/cpu/controlflow/utils.h"
#include "core/providers/cpu/cpu_execution_provider.h"
#ifdef USE_DML  // TODO: This is necessary for the workaround in TransformGraph
#include "core/providers/dml/DmlExecutionProvider/src/GraphTransformer.h"
#endif
#include "core/session/IOBinding.h"
#include "core/session/custom_ops.h"
#include "core/util/protobuf_parsing_utils.h"
#include "core/optimizer/rule_based_graph_transformer.h"
#include "core/optimizer/graph_transformer_utils.h"
#include "core/util/thread_utils.h"
#include "core/session/inference_session_utils.h"
#include "core/platform/ort_mutex.h"
#include "core/platform/Barrier.h"

using namespace ONNX_NAMESPACE;

namespace onnxruntime {
namespace {
template <typename T>
const T* GetDateFormatString();

template <>
inline const char* GetDateFormatString<char>() {
  return "%Y-%m-%d_%H-%M-%S";
}
#ifdef _WIN32
template <>
inline const wchar_t* GetDateFormatString<wchar_t>() {
  return L"%Y-%m-%d_%H-%M-%S";
}
#endif
// TODO: use LoggingManager::GetTimestamp and date::operator<<
// (see ostream_sink.cc for an example)
// to simplify this and match the log file timestamp format.
template <typename T>
inline std::basic_string<T> GetCurrentTimeString() {
  auto now = std::chrono::system_clock::now();
  auto in_time_t = std::chrono::system_clock::to_time_t(now);
  std::tm local_tm;  // NOLINT

#ifdef _WIN32
  ORT_ENFORCE(localtime_s(&local_tm, &in_time_t) == 0);
#else
  localtime_r(&in_time_t, &local_tm);
#endif

  T time_str[32];
  OrtStrftime<T>(time_str, sizeof(time_str), GetDateFormatString<T>(), &local_tm);
  return std::basic_string<T>(time_str);
}

}  // namespace

std::atomic<uint32_t> InferenceSession::global_session_id_{1};

static Status FinalizeSessionOptions(const SessionOptions& user_provided_session_options,
                                     const ONNX_NAMESPACE::ModelProto& model_proto,
                                     bool is_model_proto_parsed,
                                     /*out*/ SessionOptions& finalized_session_options) {
  const logging::Logger& default_logger = logging::LoggingManager::DefaultLogger();

  // By now the environment should have initialized. (It is enforced prior to this.)
  const Env& env_instance = Env::Default();

  bool session_options_from_model = false;

  // Get the value held by the environment variable - kOrtLoadConfigFromModelEnvVar
  const std::string load_config_from_model_env_var_value =
      env_instance.GetEnvironmentVar(inference_session_utils::kOrtLoadConfigFromModelEnvVar);

  // Ascertain if the model is to be read for the ORT config from the afore parsed env var
  if (!load_config_from_model_env_var_value.empty()) {
    // Check if the env var contains an unsupported value
    if (load_config_from_model_env_var_value.length() > 1 ||
        (load_config_from_model_env_var_value[0] != '0' && load_config_from_model_env_var_value[0] != '1')) {
      std::ostringstream oss;
      oss << "The only supported values for the environment variable "
          << inference_session_utils::kOrtLoadConfigFromModelEnvVar << " are '0' and '1'. "
          << "The environment variable contained the value: " << load_config_from_model_env_var_value;
      return ORT_MAKE_STATUS(ONNXRUNTIME, INVALID_ARGUMENT, oss.str());
    }

    if (load_config_from_model_env_var_value[0] == '1') {
      LOGS(default_logger, INFO) << "Reading the provided model for the ORT config";
      session_options_from_model = true;
    }
  }

  // The model is to be read for an ORT config json that may hold some/all session options
  if (session_options_from_model) {
    SessionOptions constructed_session_options;

    // In theory we should not hit this condition unless this internal class' APIs are being called incorrectly.
    // This is a good sanity check to enforce that the model has been parsed prior to looking into it for ort config.
    ORT_ENFORCE(is_model_proto_parsed, "ModelProto needs to be parsed to check for ORT config within it");

    // Use default logger as the session_logger_ hasn't been initialized yet.
    InferenceSessionUtils inference_session_utils(default_logger);

    auto status = inference_session_utils.ParseOrtConfigJsonInModelProto(model_proto);
    if (!status.IsOK()) {
      return status;
    }

    status = inference_session_utils.ParseSessionOptionsFromModelProto(constructed_session_options);
    if (!status.IsOK()) {
      return status;
    }

    // use the constructed session options
    finalized_session_options = constructed_session_options;
  } else {
    // use user provided session options instance
    finalized_session_options = user_provided_session_options;
  }

  return Status::OK();
}

void InferenceSession::ConstructorCommon(const SessionOptions& session_options,
                                         const Environment& session_env) {
  auto status = FinalizeSessionOptions(session_options, model_proto_, model_loaded_, session_options_);
  ORT_ENFORCE(status.IsOK(), "Could not finalize session options while constructing the inference session. Error Message: ",
              status.ErrorMessage());

  // The call to InitLogger depends on the final state of session_options_. Hence it should be invoked
  // after the invocation of FinalizeSessionOptions.
  logging_manager_ = session_env.GetLoggingManager();
  InitLogger(logging_manager_);  // this sets session_logger_ so that it can be used for logging after this point.

  // Update the number of steps for the graph transformer manager using the "finalized" session options
  ORT_ENFORCE(graph_transformation_mgr_.SetSteps(session_options_.max_num_graph_transformation_steps).IsOK());
  use_per_session_threads_ = session_options.use_per_session_threads;

  if (use_per_session_threads_) {
    LOGS(*session_logger_, INFO) << "Creating and using per session threadpools since use_per_session_threads_ is true";
    {
      OrtThreadPoolParams to = session_options_.intra_op_param;
      if (to.name == nullptr) {
        to.name = ORT_TSTR("intra-op");
      }
      // If the thread pool can use all the processors, then
      // we set affinity of each thread to each processor.
      if (to.thread_pool_size == 0 && session_options_.execution_mode == ExecutionMode::ORT_SEQUENTIAL && to.affinity_vec_len == 0)
        to.auto_set_affinity = true;
      else
        to.auto_set_affinity = false;
      thread_pool_ =
          concurrency::CreateThreadPool(&Env::Default(), to, nullptr);
    }
    if (session_options_.execution_mode == ExecutionMode::ORT_PARALLEL) {
      OrtThreadPoolParams to = session_options_.inter_op_param;
      // If the thread pool can use all the processors, then
      // we set thread affinity.
      if (to.thread_pool_size == 0 && session_options_.execution_mode == ExecutionMode::ORT_SEQUENTIAL)
        to.auto_set_affinity = true;
      else
        to.auto_set_affinity = false;
      if (to.name == nullptr)
        to.name = ORT_TSTR("intra-op");
      inter_op_thread_pool_ =
          concurrency::CreateThreadPool(&Env::Default(), to, nullptr);
      if (inter_op_thread_pool_ == nullptr) {
        LOGS(*session_logger_, INFO) << "Failed to create the inter-op thread pool for the parallel executor, setting ExecutionMode to SEQUENTIAL";
        session_options_.execution_mode = ExecutionMode::ORT_SEQUENTIAL;
      }
    }
  } else {
    LOGS(*session_logger_, INFO) << "Using global/env threadpools since use_per_session_threads_ is false";
    intra_op_thread_pool_from_env_ = session_env.GetIntraOpThreadPool();
    inter_op_thread_pool_from_env_ = session_env.GetInterOpThreadPool();
    ORT_ENFORCE(session_env.EnvCreatedWithGlobalThreadPools() == true,
                "When the session is not configured to use per session"
                " threadpools, the env must be created with the the CreateEnvWithGlobalThreadPools API.");
  }

  session_state_ = onnxruntime::make_unique<SessionState>(execution_providers_,
                                                          session_options_.enable_mem_pattern &&
                                                              session_options_.execution_mode == ExecutionMode::ORT_SEQUENTIAL,
                                                          GetIntraOpThreadPoolToUse(),
                                                          GetInterOpThreadPoolToUse());
  session_state_->SetLogger(*session_logger_);
  session_state_->SetDataTransferMgr(&data_transfer_mgr_);
  session_profiler_.Initialize(session_logger_);
  session_state_->SetProfiler(session_profiler_);
  if (session_options_.enable_profiling) {
    StartProfiling(session_options_.profile_file_prefix);
  }

  telemetry_ = {};
  // a monotonically increasing session id for use in telemetry
  session_id_ = global_session_id_.fetch_add(1);
}

InferenceSession::InferenceSession(const SessionOptions& session_options,
                                   const Environment& session_env)
    : graph_transformation_mgr_(session_options.max_num_graph_transformation_steps),
      insert_cast_transformer_("CastFloat16Transformer") {
  // Initialize assets of this session instance
  ConstructorCommon(session_options, session_env);
}

InferenceSession::InferenceSession(const SessionOptions& session_options,
                                   const Environment& session_env,
                                   const std::string& model_uri)
    : graph_transformation_mgr_(session_options.max_num_graph_transformation_steps),
      insert_cast_transformer_("CastFloat16Transformer") {
  model_location_ = ToWideString(model_uri);
  auto status = Model::Load(model_location_, model_proto_);
  ORT_ENFORCE(status.IsOK(), "Given model could not be parsed while creating inference session. Error message: ",
              status.ErrorMessage());
  model_loaded_ = true;
  // Finalize session options and initialize assets of this session instance
  ConstructorCommon(session_options, session_env);
}

#ifdef _WIN32
InferenceSession::InferenceSession(const SessionOptions& session_options,
                                   const Environment& session_env,
                                   const std::wstring& model_uri)
    : graph_transformation_mgr_(session_options.max_num_graph_transformation_steps),
      insert_cast_transformer_("CastFloat16Transformer") {
  model_location_ = ToWideString(model_uri);
  auto status = Model::Load(model_location_, model_proto_);
  ORT_ENFORCE(status.IsOK(), "Given model could not be parsed while creating inference session. Error message: ",
              status.ErrorMessage());
  model_loaded_ = true;
  // Finalize session options and initialize assets of this session instance
  ConstructorCommon(session_options, session_env);
}
#endif

InferenceSession::InferenceSession(const SessionOptions& session_options,
                                   const Environment& session_env,
                                   std::istream& model_istream)
    : graph_transformation_mgr_(session_options.max_num_graph_transformation_steps),
      insert_cast_transformer_("CastFloat16Transformer") {
  google::protobuf::io::IstreamInputStream zero_copy_input(&model_istream);
  const bool result = model_proto_.ParseFromZeroCopyStream(&zero_copy_input) && model_istream.eof();
  ORT_ENFORCE(result, "Could not parse model successfully while constructing the inference session");
  model_loaded_ = true;
  // Finalize session options and initialize assets of this session instance
  ConstructorCommon(session_options, session_env);
}

InferenceSession::InferenceSession(const SessionOptions& session_options,
                                   const Environment& session_env,
                                   const void* model_data,
                                   int model_data_len)
    : graph_transformation_mgr_(session_options.max_num_graph_transformation_steps),
      insert_cast_transformer_("CastFloat16Transformer") {
  const bool result = model_proto_.ParseFromArray(model_data, model_data_len);
  ORT_ENFORCE(result, "Could not parse model successfully while constructing the inference session");
  model_loaded_ = true;
  // Finalize session options and initialize assets of this session instance
  ConstructorCommon(session_options, session_env);
}

InferenceSession::~InferenceSession() {
  if (session_options_.enable_profiling) {
    try {
      EndProfiling();
    } catch (std::exception& e) {
      // TODO: Currently we have no way to transport this error to the API user
      // Maybe this should be refactored, so that profiling must be explicitly
      // started and stopped via C-API functions.
      // And not like now a session option and therefore profiling must be started
      // and stopped implicitly.
      LOGS(*session_logger_, ERROR) << "Error during EndProfiling(): " << e.what();
    } catch (...) {
      LOGS(*session_logger_, ERROR) << "Unknown error during EndProfiling()";
    }
  }
#ifdef ONNXRUNTIME_ENABLE_INSTRUMENT
  if (session_activity_started_)
    TraceLoggingWriteStop(session_activity, "OrtInferenceSessionActivity");
#endif
}

common::Status InferenceSession::RegisterExecutionProvider(std::unique_ptr<IExecutionProvider> p_exec_provider) {
  if (p_exec_provider == nullptr) {
    return Status(common::ONNXRUNTIME, common::FAIL, "Received nullptr for exec provider");
  }

  const std::string& provider_type = p_exec_provider->Type();

  // DML's memory is not byte addressable and hence mem pattern doesn't work.
  if (provider_type == onnxruntime::kDmlExecutionProvider) {
    if (session_options_.enable_mem_pattern) {
      return Status(ONNXRUNTIME, INVALID_ARGUMENT,
                    "Memory pattern must be disabled before registering DMLExecutionProvider");
    }
    if (session_options_.execution_mode != ExecutionMode::ORT_SEQUENTIAL) {
      return Status(ONNXRUNTIME, INVALID_ARGUMENT,
                    "Sequential execution must be enabled before registering DMLExecutionProvider");
    }
  }

  VLOGS(*session_logger_, 1) << "Adding execution provider of type: " << provider_type;
  auto p_data_xfr = p_exec_provider->GetDataTransfer();
  if (p_data_xfr) {
    auto st = data_transfer_mgr_.RegisterDataTransfer(std::move(p_data_xfr));
    if (!st.IsOK()) {
      return st;
    }
  }

  p_exec_provider->SetLogger(session_logger_);
  return execution_providers_.Add(provider_type, std::move(p_exec_provider));
}

common::Status InferenceSession::RegisterGraphTransformer(
    std::unique_ptr<onnxruntime::GraphTransformer> p_graph_transformer, TransformerLevel level) {
  if (p_graph_transformer == nullptr) {
    return Status(common::ONNXRUNTIME, common::FAIL, "Received nullptr for graph transformer");
  }
  return graph_transformation_mgr_.Register(std::move(p_graph_transformer), level);
}

common::Status InferenceSession::AddCustomTransformerList(const std::vector<std::string>& transformers_to_enable) {
  std::copy(transformers_to_enable.begin(), transformers_to_enable.end(), std::back_inserter(transformers_to_enable_));

  return Status::OK();
}

common::Status InferenceSession::AddCustomOpDomains(const std::vector<OrtCustomOpDomain*>& op_domains) {
  std::shared_ptr<CustomRegistry> custom_registry;
  ORT_RETURN_IF_ERROR_SESSIONID_(CreateCustomRegistry(op_domains, custom_registry));
  RegisterCustomRegistry(custom_registry);
  return Status::OK();
}

common::Status InferenceSession::RegisterCustomRegistry(std::shared_ptr<CustomRegistry> custom_registry) {
  if (custom_registry == nullptr) {
    return Status(common::ONNXRUNTIME, common::FAIL, "Received nullptr for custom registry");
  }

  custom_registries_.push_back(custom_registry);

  // Insert session-level customized kernel registry.
  kernel_registry_manager_.RegisterKernelRegistry(custom_registry->GetKernelRegistry());
  //    if (custom_schema_registries_.empty())
  //      custom_schema_registries_.push_back();
  custom_schema_registries_.push_back(custom_registry->GetOpschemaRegistry());
  return Status::OK();
}

common::Status InferenceSession::Load(std::function<common::Status(std::shared_ptr<Model>&)> loader,
                                      const std::string& event_name) {
  Status status = Status::OK();
  TimePoint tp;
  if (session_profiler_.IsEnabled()) {
    tp = session_profiler_.StartTime();
  }
  try {
    std::lock_guard<onnxruntime::OrtMutex> l(session_mutex_);
    if (is_model_loaded_) {  // already loaded
      LOGS(*session_logger_, ERROR) << "This session already contains a loaded model.";
      return common::Status(common::ONNXRUNTIME, common::MODEL_LOADED, "This session already contains a loaded model.");
    }

    std::shared_ptr<onnxruntime::Model> p_tmp_model;
    status = loader(p_tmp_model);
    ORT_RETURN_IF_ERROR_SESSIONID_(status);

    model_ = p_tmp_model;

    status = DoPostLoadProcessing(*model_);
    ORT_RETURN_IF_ERROR_SESSIONID_(status);

    // all steps complete, mark the model as loaded.
    is_model_loaded_ = true;

    telemetry_.event_name_ = event_name;

  } catch (const std::exception& ex) {
    status = Status(common::ONNXRUNTIME, common::FAIL, "Exception during loading: " + std::string(ex.what()));
  } catch (...) {
    LOGS(*session_logger_, ERROR) << "Unknown exception in Load()";
    status = Status(common::ONNXRUNTIME, common::RUNTIME_EXCEPTION, "Encountered unknown exception in Load()");
  }

  if (session_profiler_.IsEnabled()) {
    session_profiler_.EndTimeAndRecordEvent(profiling::SESSION_EVENT, event_name, tp);
  }

  return status;
}

template <typename T>
common::Status InferenceSession::Load(const std::basic_string<T>& model_uri) {
  model_location_ = ToWideString(model_uri);
  auto loader = [this](std::shared_ptr<onnxruntime::Model>& model) {
#ifdef ENABLE_LANGUAGE_INTEROP_OPS
    LoadInterOp(model_location_, interop_domains_, [&](const char* msg) { LOGS(*session_logger_, WARNING) << msg; });
    for (const auto& domain : interop_domains_) {
      AddCustomOpDomains({domain.get()});
    }
#endif
    return onnxruntime::Model::Load(model_location_, model, HasLocalSchema() ? &custom_schema_registries_ : nullptr,
                                    *session_logger_);
  };

  common::Status st = Load(loader, "model_loading_uri");
  if (!st.IsOK()) {
    std::ostringstream oss;
    oss << "Load model from " << ToMBString(model_uri) << " failed:" << st.ErrorMessage();
    return common::Status(st.Category(), st.Code(), oss.str());
  }
  return Status::OK();
}

common::Status InferenceSession::Load(const std::string& model_uri) {
  if (model_loaded_) {
    return ORT_MAKE_STATUS(ONNXRUNTIME, FAIL,
                           "ModelProto corresponding to the model to be loaded has already been parsed. "
                           "Invoke Load().");
  }

  return Load<char>(model_uri);
}

#ifdef _WIN32
common::Status InferenceSession::Load(const std::wstring& model_uri) {
  if (model_loaded_) {
    return ORT_MAKE_STATUS(ONNXRUNTIME, FAIL,
                           "ModelProto corresponding to the model to be loaded has already been parsed. "
                           "Invoke Load().");
  }

  return Load<PATH_CHAR_TYPE>(model_uri);
}
#endif

common::Status InferenceSession::Load(const ModelProto& model_proto) {
  if (model_loaded_) {
    return ORT_MAKE_STATUS(ONNXRUNTIME, FAIL,
                           "ModelProto corresponding to the model to be loaded has already been parsed. "
                           "Invoke Load().");
  }

  auto loader = [this, &model_proto](std::shared_ptr<onnxruntime::Model>& model) {
#ifdef ENABLE_LANGUAGE_INTEROP_OPS
    LoadInterOp(model_proto, interop_domains_, [&](const char* msg) { LOGS(*session_logger_, WARNING) << msg; });
    for (const auto& domain : interop_domains_) {
      AddCustomOpDomains({domain.get()});
    }
#endif
    // This call will create a copy of model_proto and the constructed model instance will own the copy thereafter
    return onnxruntime::Model::Load(model_proto, PathString(), model,
                                    HasLocalSchema() ? &custom_schema_registries_ : nullptr, *session_logger_);
  };

  return Load(loader, "model_loading_proto");
}

common::Status InferenceSession::Load(std::unique_ptr<ModelProto> p_model_proto) {
  if (model_loaded_) {
    return ORT_MAKE_STATUS(ONNXRUNTIME, FAIL,
                           "ModelProto corresponding to the model to be loaded has already been parsed. "
                           "Invoke Load().");
  }

  auto loader = [this, &p_model_proto](std::shared_ptr<onnxruntime::Model>& model) {
#ifdef ENABLE_LANGUAGE_INTEROP_OPS
    LoadInterOp(*p_model_proto, interop_domains_, [&](const char* msg) { LOGS(*session_logger_, WARNING) << msg; });
    for (const auto& domain : interop_domains_) {
      AddCustomOpDomains({domain.get()});
    }
#endif
    return onnxruntime::Model::Load(std::move(*p_model_proto), PathString(), model,
                                    HasLocalSchema() ? &custom_schema_registries_ : nullptr, *session_logger_);
  };

  return Load(loader, "model_loading_proto");
}

common::Status InferenceSession::Load(std::istream& model_istream) {
  if (model_loaded_) {
    return ORT_MAKE_STATUS(ONNXRUNTIME, FAIL,
                           "ModelProto corresponding to the model to be loaded has already been parsed. "
                           "Invoke Load().");
  }

  auto loader = [this, &model_istream](std::shared_ptr<onnxruntime::Model>& model) {
    ModelProto model_proto;

    google::protobuf::io::IstreamInputStream zero_copy_input(&model_istream);
    const bool result = model_proto.ParseFromZeroCopyStream(&zero_copy_input) && model_istream.eof();
    if (!result) {
      return Status(common::ONNXRUNTIME, common::INVALID_PROTOBUF,
                    "Failed to load model because protobuf parsing failed.");
    }
#ifdef ENABLE_LANGUAGE_INTEROP_OPS
    LoadInterOp(model_proto, interop_domains_, [&](const char* msg) { LOGS(*session_logger_, WARNING) << msg; });
    for (const auto& domain : interop_domains_) {
      AddCustomOpDomains({domain.get()});
    }
#endif
    return onnxruntime::Model::Load(std::move(model_proto), PathString(), model,
                                    HasLocalSchema() ? &custom_schema_registries_ : nullptr, *session_logger_);
  };

  return Load(loader, "model_loading_istream");
}

common::Status InferenceSession::Load(const void* model_data, int model_data_len) {
  if (model_loaded_) {
    return ORT_MAKE_STATUS(ONNXRUNTIME, FAIL,
                           "ModelProto corresponding to the model to be loaded has already been parsed. "
                           "Invoke Load().");
  }

  auto loader = [this, model_data, model_data_len](std::shared_ptr<onnxruntime::Model>& model) {
    ModelProto model_proto;

    const bool result = model_proto.ParseFromArray(model_data, model_data_len);
    if (!result) {
      return Status(common::ONNXRUNTIME, common::INVALID_PROTOBUF,
                    "Failed to load model because protobuf parsing failed.");
    }
#ifdef ENABLE_LANGUAGE_INTEROP_OPS
    LoadInterOp(model_proto, interop_domains_, [&](const char* msg) { LOGS(*session_logger_, WARNING) << msg; });
    for (const auto& domain : interop_domains_) {
      AddCustomOpDomains({domain.get()});
    }
#endif

    return onnxruntime::Model::Load(std::move(model_proto), PathString(), model,
                                    HasLocalSchema() ? &custom_schema_registries_ : nullptr, *session_logger_);
  };

  return Load(loader, "model_loading_array");
}

common::Status InferenceSession::Load() {
  if (!model_loaded_) {
    return ORT_MAKE_STATUS(ONNXRUNTIME, FAIL,
                           "ModelProto corresponding to the model to be loaded has not been parsed yet. "
                           "This API should be called in conjunction with a ctor that takes a model abstraction.");
  }

  auto loader = [this](std::shared_ptr<onnxruntime::Model>& model) {
#ifdef ENABLE_LANGUAGE_INTEROP_OPS
    LoadInterOp(this->model_proto_, interop_domains_, [&](const char* msg) { LOGS(*session_logger_, WARNING) << msg; });
    for (const auto& domain : interop_domains_) {
      AddCustomOpDomains({domain.get()});
    }
#endif
    // Pass on ownership of the parsed ModelProto to the Model instance (its job here is done by this stage)
    return Model::Load(std::move(this->model_proto_), model_location_, model,
                       HasLocalSchema() ? &custom_schema_registries_ : nullptr, *session_logger_);
  };

  return Load(loader, "model_loading_from_saved_proto");
}

common::Status InferenceSession::TransformGraph(onnxruntime::Graph& graph,
                                                const onnxruntime::GraphTransformerManager& graph_transformer_mgr,
                                                const ExecutionProviders& providers,
                                                KernelRegistryManager& kernel_registry_manager,
                                                const InsertCastTransformer& insert_cast_transformer,
                                                SessionState& session_state) {
  // The transformer order:
  // 1. built-in graph rewriter
  // 2. each execution provider's transformer
  // 3. do node placement according to kernel definition
  // 4. insert copy nodes
  // 5. insert cast nodes.

  // first apply global(execution provider independent),  level 1(default/system/basic) graph to graph optimizations
  ORT_RETURN_IF_ERROR_SESSIONID_(
      graph_transformer_mgr.ApplyTransformers(graph, TransformerLevel::Level1, *session_logger_));

#ifdef USE_DML
  // TODO: this is a temporary workaround to apply the DML EP's custom graph transformer prior to partitioning. This
  // transformer applies DML-specific fusions that go beyond what ORT offers by default. Ideally the DML EP should
  // apply these transforms during partitioning, but the full mutable Graph object isn't exposed to
  // IExecutionProvider::GetCapability, which is necessary for the DML EP's transforms.
  //
  // To prevent this from interfering with other EPs, we only apply this transform if the DML EP is the only one that's
  // registered (aside from the CPU EP, which is always registered by default.)
  if (execution_providers_.Get(kDmlExecutionProvider) && execution_providers_.NumProviders() <= 2) {
    Dml::GraphTransformer dml_transformer(onnxruntime::kDmlExecutionProvider,
                                          execution_providers_.Get(kDmlExecutionProvider));

    bool modified = false;
    dml_transformer.Apply(graph, modified, *session_logger_);
  }
#endif

  // Do partitioning based on execution providers' capability.
  GraphPartitioner partitioner(kernel_registry_manager, providers);
  ORT_RETURN_IF_ERROR_SESSIONID_(
      partitioner.Partition(graph, session_state.ExportDll(), session_state.GetMutableFuncMgr()));

  // apply transformers except default transformers
  // Default transformers are required for correctness and they are owned and run by inference session
  for (int i = static_cast<int>(TransformerLevel::Level1); i <= static_cast<int>(TransformerLevel::MaxLevel); i++) {
    ORT_RETURN_IF_ERROR_SESSIONID_(
        graph_transformer_mgr.ApplyTransformers(graph, static_cast<TransformerLevel>(i), *session_logger_));
  }

  bool modified = false;
  // Insert cast node/s.
  ORT_RETURN_IF_ERROR_SESSIONID_(insert_cast_transformer.Apply(graph, modified, *session_logger_));

  // Now every node should be already assigned to an execution provider
  std::unordered_map<std::string, std::vector<std::string>> node_placements;
  bool is_verbose_mode = session_logger_->GetSeverity() == logging::Severity::kVERBOSE;
  for (auto& node : graph.Nodes()) {
    const auto& node_provider = node.GetExecutionProviderType();
    if (node_provider.empty()) {
      std::ostringstream oss;
      oss << "Could not find an implementation for the node ";
      if (!node.Name().empty())
        oss << node.Name() << ":";
      oss << node.OpType();
      if (node.Op()) {
        oss << "(" << node.Op()->since_version() << ")";
      }
      return Status(common::ONNXRUNTIME, common::NOT_IMPLEMENTED, oss.str());
    } else {
      if (is_verbose_mode) {  // TODO: should we disable this if the number of nodes are above a certain threshold?
        std::string node_str = node.OpType();
        node_str += " (";
        node_str += node.Name();
        node_str += ")";
        node_placements[node_provider].push_back(node_str);
      }
    }
  }

  // print placement info
  if (is_verbose_mode) {
    LOGS(*session_logger_, VERBOSE) << "Node placements";
    if (node_placements.size() == 1) {
      LOGS(*session_logger_, VERBOSE) << "All nodes have been placed on [" << node_placements.begin()->first << "].";
    } else {
      for (const auto& pr : node_placements) {
        std::ostringstream all_nodes_str;
        std::copy(pr.second.begin(), pr.second.end(), std::ostream_iterator<std::string>(all_nodes_str, ", "));
        LOGS(*session_logger_, VERBOSE) << " Provider: [" << pr.first << "]"
                                        << ": [" << all_nodes_str.str() << "]";
      }
    }
  }

  std::vector<std::string> provider_types;
  for (auto& provider_ptr : providers) {
    provider_types.push_back(provider_ptr->Type());
  }

  // Insert copy node/s.
  MemcpyTransformer copy_transformer{provider_types, kernel_registry_manager};
  ORT_RETURN_IF_ERROR_SESSIONID_(copy_transformer.Apply(graph, modified, *session_logger_));

  return common::Status::OK();
}

/// Create SessionState instance for each subgraph as we need that for the GraphPartitioner
/// This will be initialized by InitializeSubgraphSessions.
common::Status InferenceSession::CreateSubgraphSessionState(Graph& graph, SessionState& session_state) {
  for (auto& node : graph.Nodes()) {
    for (auto& entry : node.GetAttributeNameToMutableSubgraphMap()) {
      auto& name = entry.first;
      Graph* subgraph = entry.second;
      ORT_ENFORCE(subgraph, "Main Graph instance should have populated all subgraphs when being resolved.");

      auto subgraph_session_state =
          onnxruntime::make_unique<SessionState>(execution_providers_, session_state.GetEnableMemoryPattern(),
                                                 session_state.GetThreadPool(), session_state.GetInterOpThreadPool());
      subgraph_session_state->SetProfiler(session_profiler_);
      subgraph_session_state->SetLogger(*session_logger_);
      // Pass data transfer manager to subgraph.
      subgraph_session_state->SetDataTransferMgr(&session_state.GetDataTransferMgr());
      // Pass fused function manager to subgraph
      subgraph_session_state->GetMutableFuncMgr().SetFusedFuncs(session_state.GetFuncMgr());

      // recurse
      ORT_RETURN_IF_ERROR_SESSIONID_(CreateSubgraphSessionState(*subgraph, *subgraph_session_state));

      // add the subgraph SessionState instance to the parent graph SessionState so it can be retrieved
      // by Compute() via OpKernelContextInternal.
      session_state.AddSubgraphSessionState(node.Index(), name, std::move(subgraph_session_state));
    }
  }

  return Status::OK();
}

/// iterate nodes in graph looking for ones with graph attribute/s
/// @param graph The graph to iterate
/// @param session_state The SessionState instance for 'graph'.
/// @remarks We pass in graph and session_state so we can handled nested subgraphs in the future
common::Status InferenceSession::InitializeSubgraphSessions(Graph& graph, SessionState& session_state) {
  for (auto& node : graph.Nodes()) {
    // We only need subgraph session state for control flow nodes being handled by our CPU or CUDA execution provider.
    // Remove it if it's not needed.
    if (node.ContainsSubgraph()) {
      const auto ep = node.GetExecutionProviderType();
      if (ep != kCpuExecutionProvider && ep != kCudaExecutionProvider) {
        session_state.RemoveSubgraphSessionState(node.Index());
        continue;
      }
    } else {
      // not a control flow node
      continue;
    }

    for (const auto& entry : node.GetAttributeNameToMutableSubgraphMap()) {
      auto& name = entry.first;
      Graph& subgraph = *entry.second;

      SessionState* subgraph_session_state = session_state.GetMutableSubgraphSessionState(node.Index(), name);
      ORT_ENFORCE(subgraph_session_state, "CreateSubgraphSessionState should have created an entry earlier.");

      // setup everything required to execute the subgraph and save it in subgraph_session_state
      SessionStateInitializer initializer(session_options_.enable_mem_pattern, model_location_, subgraph,
                                          *subgraph_session_state, execution_providers_, kernel_registry_manager_);

      const auto implicit_inputs = node.ImplicitInputDefs();
      ORT_RETURN_IF_ERROR_SESSIONID_(initializer.CreatePlan(&node, &implicit_inputs, session_options_.execution_mode));
      // LOGS(*session_logger_, VERBOSE) << std::make_pair(subgraph_info.session_state->GetExecutionPlan(),
      //                                                   &*subgraph_info.session_state);

      // setup all the info for handling the feeds and fetches used in subgraph execution
      auto* p_op_kernel = session_state.GetMutableKernel(node.Index());
      ORT_ENFORCE(p_op_kernel);
      auto& control_flow_kernel = dynamic_cast<controlflow::IControlFlowKernel&>(*p_op_kernel);
      ORT_RETURN_IF_ERROR_SESSIONID_(
          control_flow_kernel.SetupSubgraphExecutionInfo(session_state, name, *subgraph_session_state));

      // recurse
      ORT_RETURN_IF_ERROR_SESSIONID_(InitializeSubgraphSessions(subgraph, *subgraph_session_state));
    }
  }

  return Status::OK();
}

bool InferenceSession::IsInitialized() const {
  std::lock_guard<onnxruntime::OrtMutex> l(session_mutex_);
  return is_inited_;
}

static bool ModelHasFP16InputsHelper(const onnx::TypeProto& type_proto) {
  switch (type_proto.value_case()) {
    case ::onnx::TypeProto::ValueCase::kTensorType: {
      if (type_proto.has_tensor_type()) {
        auto& tensor_type = type_proto.tensor_type();
        if (tensor_type.elem_type() == ONNX_NAMESPACE::TensorProto_DataType::TensorProto_DataType_FLOAT16) {
          return true;
        }
      }
      break;
    }
    case ::onnx::TypeProto::ValueCase::kSequenceType: {
      if (type_proto.has_sequence_type()) {
        auto& sequence_type = type_proto.sequence_type();
        return ModelHasFP16InputsHelper(sequence_type.elem_type());
      }
      break;
    }
    case ::onnx::TypeProto::ValueCase::kMapType: {
      if (type_proto.has_map_type()) {
        auto& map_type = type_proto.map_type();
        return ModelHasFP16InputsHelper(map_type.value_type());
      }
      break;
    }
    default:
      break;
  }
  return false;
}

static bool ModelHasFP16Inputs(const Graph& graph) {
  for (auto& input : graph.GetInputs()) {
    if (input->Exists() && ModelHasFP16InputsHelper(*(input->TypeAsProto()))) {
      return true;
    }
  }
  return false;
}

common::Status InferenceSession::Initialize() {
  Status status = Status::OK();
  TimePoint tp;
  if (session_profiler_.IsEnabled()) {
    tp = session_profiler_.StartTime();
  }

  try {
    LOGS(*session_logger_, INFO) << "Initializing session.";
    std::lock_guard<onnxruntime::OrtMutex> l(session_mutex_);
    const Env& env = Env::Default();
    env.GetTelemetryProvider().LogSessionCreationStart();
    if (!is_model_loaded_) {
      LOGS(*session_logger_, ERROR) << "Model was not loaded";
      return common::Status(common::ONNXRUNTIME, common::FAIL, "Model was not loaded.");
    }
    if (is_inited_) {  // already initialized
      LOGS(*session_logger_, INFO) << "Session has already been initialized.";
      return common::Status::OK();
    }
#ifdef ONNXRUNTIME_ENABLE_INSTRUMENT
    TraceLoggingWriteStart(session_activity, "OrtInferenceSessionActivity");
    session_activity_started_ = true;
#endif
    // Register default CPUExecutionProvider if user didn't provide it through the Register() calls
    if (!execution_providers_.Get(onnxruntime::kCpuExecutionProvider)) {
      LOGS(*session_logger_, INFO) << "Adding default CPU execution provider.";
      CPUExecutionProviderInfo epi{session_options_.enable_cpu_mem_arena};
      auto p_cpu_exec_provider = onnxruntime::make_unique<CPUExecutionProvider>(epi);
      ORT_RETURN_IF_ERROR_SESSIONID_(RegisterExecutionProvider(std::move(p_cpu_exec_provider)));
    }

    if (session_options_.execution_mode == ExecutionMode::ORT_PARALLEL &&
        execution_providers_.Get(onnxruntime::kCudaExecutionProvider)) {
      LOGS(*session_logger_, ERROR) << "Parallel execution is currently not supported "
                                       "for the registered CUDA Execution Provider.";
      return common::Status(common::ONNXRUNTIME, common::INVALID_ARGUMENT,
                            "Parallel execution is currently not supported "
                            "for the registered CUDA Execution Provider.");
    }

    // add predefined transformers
    AddPredefinedTransformers(graph_transformation_mgr_, session_options_.graph_optimization_level,
                              transformers_to_enable_);

    onnxruntime::Graph& graph = model_->MainGraph();

    // Collect the kernel registries from execution provider instances;
    // There are 2 kinds of kernel registries with priority from high to low as below,
    // 1. Custom execution provider type specific kernel registries.
    // 2. common execution provider type specific kernel registries.
    // The 1st and 2nd ones are shared across sessions.
    // The 1st ones should have already been registered via session-level API into KernelRegistryManager.
    //
    // Register 2nd registries into KernelRegistryManager.
    ORT_RETURN_IF_ERROR_SESSIONID_(kernel_registry_manager_.RegisterKernels(execution_providers_));

    SessionStateInitializer session_initializer(session_options_.enable_mem_pattern, model_location_, graph,
                                                *session_state_, execution_providers_, kernel_registry_manager_);

    // create SessionState for subgraphs as it's needed by the transformers
    ORT_RETURN_IF_ERROR_SESSIONID_(CreateSubgraphSessionState(graph, *session_state_));

    // apply any transformations to the main graph and any subgraphs
    ORT_RETURN_IF_ERROR_SESSIONID_(TransformGraph(graph, graph_transformation_mgr_,
                                                  execution_providers_, kernel_registry_manager_,
                                                  insert_cast_transformer_,
                                                  *session_state_));

    // now that all the transforms are done, call Resolve on the main graph. this will recurse into the subgraphs.
    ORT_RETURN_IF_ERROR_SESSIONID_(graph.Resolve());

    if (!session_options_.optimized_model_filepath.empty()) {
      // Serialize optimized ONNX model.
      ORT_RETURN_IF_ERROR_SESSIONID_(Model::Save(*model_, session_options_.optimized_model_filepath));
      if (session_options_.graph_optimization_level >= TransformerLevel::Level3) {
        LOGS(*session_logger_, WARNING) << "Serializing Optimized ONNX model with Graph Optimization"
                                           " level greater than ORT_ENABLE_EXTENDED. The generated"
                                           " model may contain hardware and execution provider specific"
                                           " optimizations, and should only be used in the same environment"
                                           " the model was optimized for.";
      }
    }

    ORT_RETURN_IF_ERROR_SESSIONID_(session_initializer.CreatePlan(nullptr, nullptr, session_options_.execution_mode));

    // handle any subgraphs
    ORT_RETURN_IF_ERROR_SESSIONID_(InitializeSubgraphSessions(graph, *session_state_));
    session_state_->ResolveMemoryPatternFlag();
    is_inited_ = true;

    // and log telemetry
    bool model_has_fp16_inputs = ModelHasFP16Inputs(graph);
    env.GetTelemetryProvider().LogSessionCreation(
        session_id_, model_->IrVersion(), model_->ProducerName(), model_->ProducerVersion(), model_->Domain(),
        model_->MainGraph().DomainToVersionMap(), model_->MainGraph().Name(), model_->MetaData(),
        telemetry_.event_name_, execution_providers_.GetIds(), model_has_fp16_inputs);
    LOGS(*session_logger_, INFO) << "Session successfully initialized.";
  } catch (const NotImplementedException& ex) {
    status = ORT_MAKE_STATUS(ONNXRUNTIME, NOT_IMPLEMENTED, "Exception during initialization: ", ex.what());
    LOGS(*session_logger_, ERROR) << status.ErrorMessage();
  } catch (const std::exception& ex) {
    status = ORT_MAKE_STATUS(ONNXRUNTIME, RUNTIME_EXCEPTION, "Exception during initialization: ", ex.what());
    LOGS(*session_logger_, ERROR) << status.ErrorMessage();
  } catch (...) {
    status = ORT_MAKE_STATUS(ONNXRUNTIME, RUNTIME_EXCEPTION, "Encountered unknown exception in Initialize()");
    LOGS(*session_logger_, ERROR) << status.ErrorMessage();
  }

  if (session_profiler_.IsEnabled()) {
    session_profiler_.EndTimeAndRecordEvent(profiling::SESSION_EVENT, "session_initialization", tp);
  }
  return status;
}

int InferenceSession::GetCurrentNumRuns() const {
  return current_num_runs_.load();
}

const std::vector<std::string>& InferenceSession::GetRegisteredProviderTypes() const {
  return execution_providers_.GetIds();
}

const SessionOptions& InferenceSession::GetSessionOptions() const {
  return session_options_;
}

common::Status InferenceSession::CheckShapes(const std::string& input_name, const TensorShape& input_shape,
                                             const TensorShape& expected_shape) const {
  auto input_shape_sz = input_shape.NumDimensions();
  auto expected_shape_sz = expected_shape.NumDimensions();
  if (input_shape_sz != expected_shape_sz) {
    std::ostringstream ostr;
    ostr << "Invalid rank for input: " << input_name << " Got: " << input_shape_sz << " Expected: " << expected_shape_sz
         << " Please fix either the inputs or the model.";
    return Status(ONNXRUNTIME, INVALID_ARGUMENT, ostr.str());
  }

  std::vector<size_t> invalid_dim_indices;
  for (size_t i = 0; i < input_shape_sz; ++i) {
    if (expected_shape[i] < 0) {
      continue;  // this represents a symbolic shape dimension
    }
    if (input_shape[i] != expected_shape[i]) {
      invalid_dim_indices.push_back(i);
    }
  }

  if (!invalid_dim_indices.empty()) {
    std::ostringstream ostr;
    ostr << "Got invalid dimensions for input: " << input_name << " for the following indices\n";
    for (size_t i = 0, end = invalid_dim_indices.size(); i < end; ++i) {
      size_t idx = invalid_dim_indices[i];
      ostr << " index: " << idx << " Got: " << input_shape[idx] << " Expected: " << expected_shape[idx] << "\n";
    }
    ostr << " Please fix either the inputs or the model.";
    return Status(ONNXRUNTIME, INVALID_ARGUMENT, ostr.str());
  }

  return Status::OK();
}

static common::Status CheckTypes(MLDataType actual, MLDataType expected) {
  if (actual == expected) {
    return Status::OK();
  }
  auto actual_name = std::string(typeid(*actual).name());
  auto expected_name = std::string(typeid(*expected).name());
  return Status(common::ONNXRUNTIME, common::INVALID_ARGUMENT,
                "Unexpected input data type. Actual: (" + actual_name + ") , expected: (" + expected_name + ")");
}

common::Status InferenceSession::ValidateInputs(const std::vector<std::string>& feed_names,
                                                const std::vector<OrtValue>& feeds) const {
  if (feed_names.size() != feeds.size()) {
    return ORT_MAKE_STATUS(ONNXRUNTIME, INVALID_ARGUMENT, "Size mismatch: feed_names has ", feed_names.size(),
                           "elements, but feeds has ", feeds.size(), " elements.");
  }

  for (size_t i = 0; i < feeds.size(); ++i) {
    const auto& feed_name = feed_names[i];

    auto iter = input_def_map_.find(feed_name);
    if (input_def_map_.end() == iter) {
      return ORT_MAKE_STATUS(ONNXRUNTIME, INVALID_ARGUMENT, "Invalid Feed Input Name:", feed_name);
    }

    auto expected_type = iter->second.ml_data_type;
    auto& input_ml_value = feeds.at(i);
    if (input_ml_value.IsTensor()) {
      // check for type
      if (!expected_type->IsTensorType()) {
        return ORT_MAKE_STATUS(ONNXRUNTIME, INVALID_ARGUMENT, "Input with name: ", feed_name,
                               " is not expected to be of type tensor.");
      }
      auto expected_element_type = expected_type->AsTensorType()->GetElementType();
      auto input_element_type = input_ml_value.Get<Tensor>().DataType();
      ORT_RETURN_IF_ERROR_SESSIONID_(CheckTypes(input_element_type, expected_element_type));

      // check for shape
      const auto& expected_shape = iter->second.tensor_shape;
      if (expected_shape.NumDimensions() > 0) {
        const auto& input_shape = input_ml_value.Get<Tensor>().Shape();
        ORT_RETURN_IF_ERROR_SESSIONID_(CheckShapes(feed_name, input_shape, expected_shape));
      }
    } else if (input_ml_value.IsSparseTensor()) {
      if (!expected_type->IsSparseTensorType()) {
        return ORT_MAKE_STATUS(ONNXRUNTIME, INVALID_ARGUMENT, "Input with name: ", feed_name,
                               " is not expected to be of type sparse tensor.");
      }
      auto expected_element_type = expected_type->AsSparseTensorType()->GetElementType();
      auto input_element_type = input_ml_value.Get<SparseTensor>().Values().DataType();
      ORT_RETURN_IF_ERROR_SESSIONID_(CheckTypes(input_element_type, expected_element_type));
      // TODO: In the future, when sparsetensors are in use, find out how to properly verify the shape
    } else if (input_ml_value.IsTensorSequence()) {
      if (!expected_type->IsTensorSequenceType()) {
        return ORT_MAKE_STATUS(ONNXRUNTIME, INVALID_ARGUMENT, "Input with name: ", feed_name,
                               " is not expected to be of type tensor sequence.");
      }
      auto expected_element_type = expected_type->AsSequenceTensorBase()->GetElementType();
      auto input_element_type = input_ml_value.Get<TensorSeq>().DataType();
      ORT_RETURN_IF_ERROR_SESSIONID_(CheckTypes(input_element_type, expected_element_type));
    } else {
      auto input_type = input_ml_value.Type();
      ORT_RETURN_IF_ERROR_SESSIONID_(CheckTypes(input_type, expected_type));
    }
  }

  return Status::OK();
}

common::Status InferenceSession::ValidateOutputs(const std::vector<std::string>& output_names,
                                                 const std::vector<OrtValue>* p_fetches) const {
  if (p_fetches == nullptr) {
    return common::Status(common::ONNXRUNTIME, common::INVALID_ARGUMENT, "Output vector pointer is NULL");
  }

  if (output_names.empty()) {
    return common::Status(common::ONNXRUNTIME, common::INVALID_ARGUMENT, "At least one output should be requested.");
  }

  if (!p_fetches->empty() && (output_names.size() != p_fetches->size())) {
    std::ostringstream ostr;
    ostr << "Output vector incorrectly sized: output_names.size(): " << output_names.size()
         << "p_fetches->size(): " << p_fetches->size();
    return common::Status(common::ONNXRUNTIME, common::INVALID_ARGUMENT, ostr.str());
  }

  for (const auto& name : output_names) {
    if (model_output_names_.find(name) == model_output_names_.end()) {
      return common::Status(common::ONNXRUNTIME, common::INVALID_ARGUMENT, "Invalid Output Name:" + name);
    }
  }

  // TODO add more validation here like checking shape of the allocated buffers

  return common::Status::OK();
}

Status InferenceSession::Run(const RunOptions& run_options, const std::vector<std::string>& feed_names,
                             const std::vector<OrtValue>& feeds, const std::vector<std::string>& output_names,
                             std::vector<OrtValue>* p_fetches) {
  TimePoint tp;
  if (session_profiler_.IsEnabled()) {
    tp = session_profiler_.StartTime();
  }

#ifdef ONNXRUNTIME_ENABLE_INSTRUMENT
  TraceLoggingActivity<telemetry_provider_handle> ortrun_activity;
  ortrun_activity.SetRelatedActivity(session_activity);
  TraceLoggingWriteStart(ortrun_activity, "OrtRun");
#endif
  Status retval = Status::OK();
  const Env& env = Env::Default();

  std::vector<IExecutionProvider*> exec_providers_to_stop;
  exec_providers_to_stop.reserve(execution_providers_.NumProviders());

  try {
    if (!is_inited_) {
      LOGS(*session_logger_, ERROR) << "Session was not initialized";
      return Status(common::ONNXRUNTIME, common::FAIL, "Session not initialized.");
    }

    // check the frequency to send Evalutaion Stop event
    if (TimeDiffMicroSeconds(telemetry_.time_sent_last_evalutation_start_) >
        telemetry_.kDurationBetweenSendingEvaluationStart) {
      env.GetTelemetryProvider().LogEvaluationStart();
      // reset counters
      telemetry_.time_sent_last_evalutation_start_ = std::chrono::high_resolution_clock::now();
      telemetry_.isEvaluationStart = true;
    }

    ORT_RETURN_IF_ERROR_SESSIONID_(ValidateInputs(feed_names, feeds));
    ORT_RETURN_IF_ERROR_SESSIONID_(ValidateOutputs(output_names, p_fetches));

    FeedsFetchesInfo info(feed_names, output_names, session_state_->GetOrtValueNameIdxMap());
    FeedsFetchesManager feeds_fetches_manager{std::move(info)};

    if (!run_options.run_tag.empty()) {
      LOGS(*session_logger_, INFO) << "Running with tag: " << run_options.run_tag;
    }

    ++current_num_runs_;

    // TODO should we add this exec to the list of executors? i guess its not needed now?

    // scope of owned_run_logger is just the call to Execute.
    // If Execute ever becomes async we need a different approach
    std::unique_ptr<logging::Logger> owned_run_logger;
    auto run_logger = CreateLoggerForRun(run_options, owned_run_logger);

    // info all execution providers InferenceSession:Run started
    // TODO: only call OnRunStart for all providers in-use
    for (auto& xp : execution_providers_) {
      // call OnRunStart and add to exec_providers_to_stop if successful
      auto start_func = [&xp, &exec_providers_to_stop]() {
        auto status = xp->OnRunStart();
        if (status.IsOK())
          exec_providers_to_stop.push_back(xp.get());

        return status;
      };

      ORT_CHECK_AND_SET_RETVAL(start_func());
    }

    if (run_options.only_execute_path_to_fetches) {
      session_state_->UpdateToBeExecutedNodes(feeds_fetches_manager.GetFeedsFetchesInfo().fetches_mlvalue_idxs);
    }
    // execute the graph
<<<<<<< HEAD
    ORT_CHECK_AND_SET_RETVAL(
        utils::ExecuteGraph(*session_state_, feeds_fetches_manager, feeds, *p_fetches,
                            session_options_.execution_mode,
                            run_options.terminate, run_logger,
                            run_options.only_execute_path_to_fetches));
=======
    ORT_CHECK_AND_SET_RETVAL(utils::ExecuteGraph(*session_state_, feeds_fetches_manager, feeds, *p_fetches,
                                                 session_options_.execution_mode, run_options.terminate, run_logger));
>>>>>>> ace74168

  } catch (const std::exception& e) {
    retval = Status(common::ONNXRUNTIME, common::FAIL, e.what());
  } catch (...) {
    retval = Status(common::ONNXRUNTIME, common::RUNTIME_EXCEPTION, "Encountered unknown exception in Run()");
  }

  // info all execution providers InferenceSession:Run ended
  for (auto* xp : exec_providers_to_stop) {
    auto status = xp->OnRunEnd();
    ORT_CHECK_AND_SET_RETVAL(status);
  }

  --current_num_runs_;

  // keep track of telemetry
  ++telemetry_.total_runs_since_last_;
  telemetry_.total_run_duration_since_last_ += TimeDiffMicroSeconds(tp);

  // time to send telemetry?
  if (TimeDiffMicroSeconds(telemetry_.time_sent_last_) > telemetry_.kDurationBetweenSending) {
    // send the telemetry
    env.GetTelemetryProvider().LogRuntimePerf(session_id_, telemetry_.total_runs_since_last_,
                                              telemetry_.total_run_duration_since_last_);
    // reset counters
    telemetry_.time_sent_last_ = std::chrono::high_resolution_clock::now();
    telemetry_.total_runs_since_last_ = 0;
    telemetry_.total_run_duration_since_last_ = 0;
  }

  // check the frequency to send Evalutaion Stop event
  if (telemetry_.isEvaluationStart) {
    env.GetTelemetryProvider().LogEvaluationStop();
    telemetry_.isEvaluationStart = false;
  }
  // send out profiling events (optional)
  if (session_profiler_.IsEnabled()) {
    session_profiler_.EndTimeAndRecordEvent(profiling::SESSION_EVENT, "model_run", tp);
  }
#ifdef ONNXRUNTIME_ENABLE_INSTRUMENT
  TraceLoggingWriteStop(ortrun_activity, "OrtRun");
#endif
  return retval;
}

common::Status InferenceSession::Run(const NameMLValMap& feeds, const std::vector<std::string>& output_names,
                                     std::vector<OrtValue>* p_fetches) {
  return Run(RunOptions(), feeds, output_names, p_fetches);
}

common::Status InferenceSession::Run(const RunOptions& run_options, const NameMLValMap& feeds_map,
                                     const std::vector<std::string>& output_names, std::vector<OrtValue>* p_fetches) {
  std::vector<std::string> feed_names;
  std::vector<OrtValue> feeds;

  auto num_feeds = feeds_map.size();
  feed_names.reserve(num_feeds);
  feeds.reserve(num_feeds);

  for (auto& pair : feeds_map) {
    feed_names.push_back(pair.first);
    feeds.push_back(pair.second);
  }

  return Run(run_options, feed_names, feeds, output_names, p_fetches);
}

std::pair<common::Status, const ModelMetadata*> InferenceSession::GetModelMetadata() const {
  {
    std::lock_guard<onnxruntime::OrtMutex> l(session_mutex_);
    if (!is_model_loaded_) {
      LOGS(*session_logger_, ERROR) << "Model was not loaded";
      return std::make_pair(common::Status(common::ONNXRUNTIME, common::FAIL, "Model was not loaded."), nullptr);
    }
  }

  return std::make_pair(common::Status::OK(), &model_metadata_);
}

std::pair<common::Status, const InputDefList*> InferenceSession::GetModelInputs() const {
  {
    std::lock_guard<onnxruntime::OrtMutex> l(session_mutex_);
    if (!is_model_loaded_) {
      LOGS(*session_logger_, ERROR) << "Model was not loaded";
      return std::make_pair(common::Status(common::ONNXRUNTIME, common::FAIL, "Model was not loaded."), nullptr);
    }
  }

  // return required inputs (excludes any inputs used for overriding initializers)
  return std::make_pair(common::Status::OK(), &model_->MainGraph().GetInputs());
}

std::pair<common::Status, const InputDefList*> InferenceSession::GetOverridableInitializers() const {
  {
    std::lock_guard<onnxruntime::OrtMutex> l(session_mutex_);
    if (!is_model_loaded_) {
      LOGS(*session_logger_, ERROR) << "Model was not loaded";
      return std::make_pair(common::Status(common::ONNXRUNTIME, common::FAIL, "Model was not loaded."), nullptr);
    }
  }

  // returns a list of initializers that can be overriden.
  return std::make_pair(common::Status::OK(), &model_->MainGraph().GetOverridableInitializers());
}

std::pair<common::Status, const OutputDefList*> InferenceSession::GetModelOutputs() const {
  {
    std::lock_guard<onnxruntime::OrtMutex> l(session_mutex_);
    if (!is_model_loaded_) {
      LOGS(*session_logger_, ERROR) << "Model was not loaded";
      return std::make_pair(common::Status(common::ONNXRUNTIME, common::FAIL, "Model was not loaded."), nullptr);
    }
  }

  return std::make_pair(common::Status::OK(), &output_def_list_);
}

common::Status InferenceSession::NewIOBinding(std::unique_ptr<IOBinding>* io_binding) {
  {
    std::lock_guard<onnxruntime::OrtMutex> l(session_mutex_);
    if (!is_inited_) {
      LOGS(*session_logger_, ERROR) << "Session was not initialized";
      return common::Status(common::ONNXRUNTIME, common::FAIL, "Session not initialized.");
    }
  }

  // private constructor, can't use make_unique
  *io_binding = std::unique_ptr<IOBinding>(new IOBinding(*session_state_));
  return Status::OK();
}

common::Status InferenceSession::Run(const RunOptions& run_options, IOBinding& io_binding) {
  // TODO should Run() call io_binding.SynchronizeInputs() or should it let the callers do it?
  // io_binding.SynchronizeInputs();
  return Run(run_options, io_binding.GetInputNames(), io_binding.GetInputs(), io_binding.GetOutputNames(),
             &io_binding.GetOutputs());
}

common::Status InferenceSession::Run(IOBinding& io_binding) {
  RunOptions run_options;
  return Run(run_options, io_binding);
}

template <typename T>
void InferenceSession::StartProfiling(const std::basic_string<T>& file_prefix) {
  std::basic_ostringstream<T> ss;
  ss << file_prefix << "_" << GetCurrentTimeString<T>() << ".json";
  session_profiler_.StartProfiling(ss.str());
}

void InferenceSession::StartProfiling(const std::string& file_prefix) {
  StartProfiling<char>(file_prefix);
}

#ifdef _WIN32
void InferenceSession::StartProfiling(const std::wstring& file_prefix) {
  StartProfiling<PATH_CHAR_TYPE>(file_prefix);
}
#endif

void InferenceSession::StartProfiling(const logging::Logger* logger_ptr) {
  session_profiler_.StartProfiling(logger_ptr);
}

std::string InferenceSession::EndProfiling() {
  if (is_model_loaded_) {
    if (session_profiler_.IsEnabled()) {
      return session_profiler_.EndProfiling();
    } else {
      LOGS(*session_logger_, VERBOSE) << "Profiler is disabled.";
      return std::string();
    }
  }
  LOGS(*session_logger_, ERROR) << "Could not write a profile because no model was loaded.";
  return std::string();
}

// assumes model has already been loaded before
common::Status InferenceSession::DoPostLoadProcessing(onnxruntime::Model& model) {
  // TODO add other post load processing here
  common::Status status = SaveModelMetadata(model);
  return status;
}

common::Status InferenceSession::SaveModelMetadata(const onnxruntime::Model& model) {
  VLOGS(*session_logger_, 1) << "Saving model metadata";
  const onnxruntime::Graph& graph = model.MainGraph();

  // save model metadata
  model_metadata_.producer_name = model.ProducerName();
  model_metadata_.description = model.DocString();
  model_metadata_.domain = model.Domain();
  model_metadata_.version = model.ModelVersion();
  model_metadata_.custom_metadata_map = model.MetaData();
  model_metadata_.graph_name = graph.Name();

  for (auto input : graph.GetInputs()) {
    required_inputs_.insert(input->Name());
  }

  auto add_inputs = [this](const InputDefList& inputs) {
    input_def_map_.reserve(inputs.size());
    for (auto elem : inputs) {
      auto elem_type = utils::GetMLDataType(*elem);
      auto elem_shape_proto = elem->Shape();
      input_def_map_.insert(
          {elem->Name(),
           InputDefMetaData(
               elem, elem_type,
               elem_shape_proto ? utils::GetTensorShapeFromTensorShapeProto(*elem_shape_proto) : TensorShape())});
    }
  };

  if (graph.CanOverrideInitializer()) {
    // for IR 4 or higher it is optional to have a matching graph input for an initializer, and if one exists the
    // initializer is explicitly overridable.
    add_inputs(graph.GetInputsIncludingInitializers());
  } else {
    // for IR < 4 we don't allow overriding initializers so that they can be treated as constant. exclude them from
    // the list of valid inputs by just using the GetInputs() list.
    add_inputs(graph.GetInputs());
  }

  // save outputs
  const auto& outputs = graph.GetOutputs();
  output_def_list_ = outputs;  // A direct copy of outputs
  model_output_names_.reserve(outputs.size());
  for (const auto& elem : outputs) {
    model_output_names_.insert(elem->Name());
  }

  VLOGS(*session_logger_, 1) << "Done saving model metadata";
  return common::Status::OK();
}

// Create a Logger for a single execution if possible. Otherwise use the default logger.
// If a new logger is created, it will also be stored in new_run_logger,
// which must remain valid for the duration of the execution.
// If the default logger is used, new_run_logger will remain empty.
// The returned value should be used in the execution.
const logging::Logger& InferenceSession::CreateLoggerForRun(const RunOptions& run_options,
                                                            std::unique_ptr<logging::Logger>& new_run_logger) {
  const logging::Logger* run_logger;

  // create a per-run logger if we can
  if (logging_manager_ != nullptr) {
    std::string run_log_id{session_options_.session_logid};

    if (!session_options_.session_logid.empty() && !run_options.run_tag.empty()) {
      run_log_id += ":";
    }

    run_log_id += run_options.run_tag;

    logging::Severity severity = logging::Severity::kWARNING;
    if (run_options.run_log_severity_level == -1) {
      severity = session_logger_->GetSeverity();
    } else {
      ORT_ENFORCE(run_options.run_log_severity_level >= 0 &&
                      run_options.run_log_severity_level <= static_cast<int>(logging::Severity::kFATAL),
                  "Invalid run log severity level. Not a valid onnxruntime::logging::Severity value: ",
                  run_options.run_log_severity_level);
      severity = static_cast<logging::Severity>(run_options.run_log_severity_level);
    }

    new_run_logger = logging_manager_->CreateLogger(run_log_id, severity, false, run_options.run_log_verbosity_level);

    run_logger = new_run_logger.get();
    VLOGS(*run_logger, 1) << "Created logger for run with id of " << run_log_id;
  } else {
    // fallback to using default logger. this does NOT have any session or run specific id/tag in it
    run_logger = session_logger_;
    VLOGS(*run_logger, 1) << "Using default logger for run " << run_options.run_tag;
  }

  return *run_logger;
}

void InferenceSession::InitLogger(logging::LoggingManager* logging_manager) {
  // create logger for session, using provided logging manager if possible
  if (logging_manager != nullptr) {
    logging::Severity severity = logging::Severity::kWARNING;
    if (session_options_.session_log_severity_level == -1) {
      severity = logging::LoggingManager::DefaultLogger().GetSeverity();
    } else {
      ORT_ENFORCE(session_options_.session_log_severity_level >= 0 &&
                      session_options_.session_log_severity_level <= static_cast<int>(logging::Severity::kFATAL),
                  "Invalid session log severity level. Not a valid onnxruntime::logging::Severity value: ",
                  session_options_.session_log_severity_level);
      severity = static_cast<logging::Severity>(session_options_.session_log_severity_level);
    }

    owned_session_logger_ = logging_manager_->CreateLogger(session_options_.session_logid, severity, false,
                                                           session_options_.session_log_verbosity_level);
    session_logger_ = owned_session_logger_.get();
  } else {
    session_logger_ = &logging::LoggingManager::DefaultLogger();
  }
}

// Registers all the predefined transformers with transformer manager
void InferenceSession::AddPredefinedTransformers(GraphTransformerManager& transformer_manager,
                                                 TransformerLevel graph_optimization_level,
                                                 const std::vector<std::string>& custom_list) {
  auto add_transformers = [&](TransformerLevel level) {
    // Generate and register transformers for level
    auto transformers_to_register =
        optimizer_utils::GenerateTransformers(level, session_options_.free_dimension_overrides, custom_list);
    for (auto& entry : transformers_to_register) {
      transformer_manager.Register(std::move(entry), level);
    }
  };

  ORT_ENFORCE(graph_optimization_level <= TransformerLevel::MaxLevel,
              "Exceeded max transformer level. Current level is set to " +
                  std::to_string(static_cast<uint32_t>(graph_optimization_level)));

  for (int i = static_cast<int>(TransformerLevel::Level1); i <= static_cast<int>(TransformerLevel::MaxLevel); i++) {
    TransformerLevel level = static_cast<TransformerLevel>(i);
    if ((graph_optimization_level >= level) || !custom_list.empty()) {
      add_transformers(level);
    }
  }
}

common::Status InferenceSession::WaitForNotification(Notification* p_executor_done, int64_t timeout_in_ms) {
  if (timeout_in_ms > 0) {
    ORT_NOT_IMPLEMENTED(__FUNCTION__, "timeout_in_ms >0 is not supported");  // TODO
  }
  p_executor_done->Wait();

  return Status::OK();
}

SessionIOBinding::SessionIOBinding(InferenceSession* session) {
  ORT_ENFORCE(session->NewIOBinding(&binding_).IsOK());
}

IOBinding* SessionIOBinding::Get() {
  return binding_.get();
}

}  // namespace onnxruntime<|MERGE_RESOLUTION|>--- conflicted
+++ resolved
@@ -1154,16 +1154,8 @@
       session_state_->UpdateToBeExecutedNodes(feeds_fetches_manager.GetFeedsFetchesInfo().fetches_mlvalue_idxs);
     }
     // execute the graph
-<<<<<<< HEAD
-    ORT_CHECK_AND_SET_RETVAL(
-        utils::ExecuteGraph(*session_state_, feeds_fetches_manager, feeds, *p_fetches,
-                            session_options_.execution_mode,
-                            run_options.terminate, run_logger,
-                            run_options.only_execute_path_to_fetches));
-=======
     ORT_CHECK_AND_SET_RETVAL(utils::ExecuteGraph(*session_state_, feeds_fetches_manager, feeds, *p_fetches,
                                                  session_options_.execution_mode, run_options.terminate, run_logger));
->>>>>>> ace74168
 
   } catch (const std::exception& e) {
     retval = Status(common::ONNXRUNTIME, common::FAIL, e.what());
