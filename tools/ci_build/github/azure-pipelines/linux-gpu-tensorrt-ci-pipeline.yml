--- conflicted
+++ resolved
@@ -39,11 +39,7 @@
               --enable_onnx_tests --use_cuda --cuda_version=11.1 --cuda_home=/usr/local/cuda-11.1 --cudnn_home=/usr/local/cuda-11.1 \
               --enable_pybind --build_java --build_nodejs \
               --use_tensorrt --tensorrt_home /usr \
-<<<<<<< HEAD
-              --cmake_extra_defines CMAKE_CUDA_HOST_COMPILER=/opt/rh/devtoolset-9/root/usr/bin/cc  CMAKE_CUDA_ARCHITECTURES=52
-=======
               --cmake_extra_defines CMAKE_CUDA_HOST_COMPILER=/opt/rh/devtoolset-9/root/usr/bin/cc  PYTHON_INCLUDE_DIR=/opt/python/cp37-cp37m/include/python3.7m PYTHON_LIBRARY=/usr/lib64/librt.so CMAKE_CUDA_ARCHITECTURES=52
->>>>>>> 8e750643
         workingDirectory: $(Build.SourcesDirectory)
     - task: PublishTestResults@2
       displayName: 'Publish unit test results'
