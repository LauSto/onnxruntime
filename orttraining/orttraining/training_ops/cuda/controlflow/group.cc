--- conflicted
+++ resolved
@@ -18,9 +18,6 @@
         .TypeConstraint("T", DataTypeImpl::AllTensorTypes()),
     onnxruntime::contrib::Group);
 
-using onnxruntime::contrib::AliasRange;
-using onnxruntime::contrib::kAliasRangeLimit;
-
 ONNX_OPERATOR_KERNEL_EX(
     PassThrough,
     kMSDomain,
@@ -28,11 +25,7 @@
     kCudaExecutionProvider,
     KernelDefBuilder()
         .TypeConstraint("T", DataTypeImpl::AllTensorTypes())
-<<<<<<< HEAD
-        .Alias(AliasRange<0, 0>(0, kAliasRangeLimit)),  // outputs and inputs are mapped one to one
-=======
         .VariadicAlias(0, 0),  // outputs and inputs are mapped one to one
->>>>>>> 6cb5d3ac
     onnxruntime::contrib::PassThrough);
 
 }  // namespace cuda
