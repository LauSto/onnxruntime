--- conflicted
+++ resolved
@@ -3422,14 +3422,6 @@
   */
   ORT_CLASS_RELEASE(Op);
 
-<<<<<<< HEAD
-  ORT_API2_STATUS(KernelInfoGetAttributeArray_void,
-                  _In_ const OrtKernelInfo* info,
-                  _In_ OrtAllocator* ort_allocator,
-                  _In_ const char* name,
-                  _Out_ void** buffer,
-                  _Out_ size_t* size);
-=======
   /** \brief: Append SNPE execution provider to the session options
   * \param[in] provider_options_keys - keys to configure the provider options
   * \param[in] provider_options_values - values to configure the provider options
@@ -3455,7 +3447,13 @@
                   _In_reads_(num_keys) const char* const* provider_options_keys,
                   _In_reads_(num_keys) const char* const* provider_options_values,
                   _In_ size_t num_keys);
->>>>>>> 40f4304c
+  
+  ORT_API2_STATUS(KernelInfoGetAttributeArray_void,
+                  _In_ const OrtKernelInfo* info,
+                  _In_ OrtAllocator* ort_allocator,
+                  _In_ const char* name,
+                  _Out_ void** buffer,
+                  _Out_ size_t* size);
 };
 
 /*
